import secrets
import string

from flask import current_app
<<<<<<< HEAD
from ldap3.utils.hashed import hashed, HASHED_SALTED_SHA512

from uffd.ldap import ldap
from uffd.lazyconfig import lazyconfig_str, lazyconfig_list

def get_next_uid():
	max_uid = current_app.config['LDAP_USER_MIN_UID']
	for user in User.query.all():
		if user.uid <= current_app.config['LDAP_USER_MAX_UID']:
			max_uid = max(user.uid, max_uid)
	next_uid = max_uid + 1
	if next_uid > current_app.config['LDAP_USER_MAX_UID']:
		raise Exception('No free uid found')
	return next_uid

class User(ldap.Model):
	ldap_search_base = lazyconfig_str('LDAP_BASE_USER')
	ldap_filter_params = (('objectClass', 'person'),)
	ldap_object_classes = lazyconfig_list('LDAP_USER_OBJECTCLASSES')
	ldap_dn_base = lazyconfig_str('LDAP_BASE_USER')
	ldap_dn_attribute = 'uid'

	uid = ldap.Attribute('uidNumber', default=get_next_uid)
	loginname = ldap.Attribute('uid')
	displayname = ldap.Attribute('cn', aliases=['givenName', 'displayName'])
	mail = ldap.Attribute('mail')
	pwhash = ldap.Attribute('userPassword', default=lambda: hashed(HASHED_SALTED_SHA512, secrets.token_hex(128)))

	groups = [] # Shuts up pylint, overwritten by back-reference
	roles = [] # Shuts up pylint, overwritten by back-reference

	def dummy_attribute_defaults(self):
		if self.ldap_object.getattr('sn') == []:
			self.ldap_object.setattr('sn', [' '])
		if self.ldap_object.getattr('homeDirectory') == []:
			self.ldap_object.setattr('homeDirectory', ['/home/%s'%self.loginname])
		if self.ldap_object.getattr('gidNumber') == []:
			self.ldap_object.setattr('gidNumber', [current_app.config['LDAP_USER_GID']])

	ldap_add_hooks = ldap.Model.ldap_add_hooks + (dummy_attribute_defaults,)

	# Write-only property
	def password(self, value):
		self.pwhash = hashed(HASHED_SALTED_SHA512, value)
	password = property(fset=password)

	@property
	def ldif(self):
		return '<none yet>' # TODO: Do we really need this?!
=======

from uffd import ldap


class BaseUser:
	def __init__(self, attributes=None, groups=None, dn=None):
		self.uid = None
		self.mail = ''
		self.loginname = ''
		self.displayname = ''

		if attributes is not None:
			for attribute_name, attribute_value in attributes.items():
				setattr(self, attribute_name, attribute_value)

		self.dn = dn
		self.newpassword = None
		self.groups_ldap = groups or []
		self.initial_groups_ldap = groups or []
		self.groups_changed = False
		self._groups = None

	@classmethod
	def from_ldap(cls, ldapobject):
		ldap_attributes = {
			"loginname": ldap.get_ldap_attribute_safe(ldapobject, "uid"),
			"uid": ldap.get_ldap_attribute_safe(ldapobject, current_app.config["LDAP_USER_ATTRIBUTE_UID"]),
			"displayname": ldap.get_ldap_attribute_safe(ldapobject, current_app.config["LDAP_USER_ATTRIBUTE_DISPLAYNAME"]),
			"mail": ldap.get_ldap_attribute_safe(ldapobject, current_app.config["LDAP_USER_ATTRIBUTE_MAIL"]),
		}

		for user_attribute, ldap_attribute in current_app.config["LDAP_USER_ATTRIBUTE_EXTRA"].items():
			ldap_attribute_name = ldap_attribute.get("name", "")
			if ldap_attribute.get("type", "single"):
				ldap_attributes[user_attribute] = ldap.get_ldap_attribute_safe(ldapobject, ldap_attribute_name)
			else:
				ldap_attributes[user_attribute] = ldap.get_ldap_array_attribute_safe(ldapobject, ldap_attribute_name)

		return User(
				groups=ldap.get_ldap_array_attribute_safe(ldapobject, 'memberOf'),
				dn=ldapobject.entry_dn,
				attributes=ldap_attributes,
			)

	@classmethod
	def from_ldap_dn(cls, dn):
		conn = ldap.get_conn()
		conn.search(dn, current_app.config["LDAP_USER_FILTER"])
		if not len(conn.entries) == 1:
			return None
		return User.from_ldap(conn.entries[0])

	def to_ldap(self, new=False):
		conn = ldap.get_conn()
		if new:
			self.uid = ldap.get_next_uid()
			attributes = {
				current_app.config["LDAP_USER_ATTRIBUTE_UID"]: self.uid,
				current_app.config["LDAP_USER_ATTRIBUTE_DISPLAYNAME"]: self.displayname,
				current_app.config["LDAP_USER_ATTRIBUTE_MAIL"]: self.mail,
				'gidNumber': current_app.config['LDAP_USER_GID'],
				'homeDirectory': '/home/'+self.loginname,
				'sn': ' ',
				'userPassword': hashed(HASHED_SALTED_SHA512, secrets.token_hex(128)),
				# same as for update
				'givenName': self.displayname,
				'displayName': self.displayname,
			}
			dn = ldap.loginname_to_dn(self.loginname)
			result = conn.add(dn, current_app.config['LDAP_USER_OBJECTCLASSES'], attributes)
		else:
			attributes = {
				'givenName': [(MODIFY_REPLACE, [self.displayname])],
				'displayName': [(MODIFY_REPLACE, [self.displayname])],
				current_app.config["LDAP_USER_ATTRIBUTE_DISPLAYNAME"]: [(MODIFY_REPLACE, [self.displayname])],
				current_app.config["LDAP_USER_ATTRIBUTE_MAIL"]: [(MODIFY_REPLACE, [self.mail])],
				}
			if self.newpassword:
				attributes['userPassword'] = [(MODIFY_REPLACE, [hashed(HASHED_SALTED_SHA512, self.newpassword)])]
			dn = ldap.uid_to_dn(self.uid)
			result = conn.modify(dn, attributes)
		self.dn = dn

		group_conn = ldap.get_conn()
		for group in self.initial_groups_ldap:
			if not group in self.groups_ldap:
				group_conn.modify(group, {'uniqueMember': [(MODIFY_DELETE, [self.dn])]})
		for group in self.groups_ldap:
			if not group in self.initial_groups_ldap:
				group_conn.modify(group, {'uniqueMember': [(MODIFY_ADD, [self.dn])]})
		self.groups_changed = False

		return result

	def get_groups(self):
		if self._groups:
			return self._groups
		groups = []
		for i in self.groups_ldap:
			newgroup = Group.from_ldap_dn(i)
			if newgroup:
				groups.append(newgroup)
		self._groups = groups
		return groups

	def replace_group_dns(self, values):
		self._groups = None
		self.groups_ldap = values
		self.groups_changed = True
>>>>>>> 7bd585ca

	def is_in_group(self, name):
		if not name:
			return True
		for group in self.groups:
			if group.name == name:
				return True
		return False

	def has_permission(self, required_group=None):
		if not required_group:
			return True
		group_names = {group.name for group in self.groups}
		group_sets = required_group
		if isinstance(group_sets, str):
			group_sets = [group_sets]
		for group_set in group_sets:
			if isinstance(group_set, str):
				group_set = [group_set]
			if set(group_set) - group_names == set():
				return True
		return False

	def set_loginname(self, value):
		if len(value) > 32 or len(value) < 1:
			return False
		for char in value:
			if not char in string.ascii_lowercase + string.digits + '_-':
				return False
		self.loginname = value
		return True

	def set_displayname(self, value):
		if len(value) > 128 or len(value) < 1:
			return False
		self.displayname = value
		return True

	def set_password(self, value):
		if len(value) < 8 or len(value) > 256:
			return False
		self.password = value
		return True

	def set_mail(self, value):
		if len(value) < 3 or '@' not in value:
			return False
		self.mail = value
		return True

<<<<<<< HEAD
class Group(ldap.Model):
	ldap_search_base = lazyconfig_str('LDAP_BASE_GROUPS')
	ldap_filter_params = (('objectClass', 'groupOfUniqueNames'),)

	gid = ldap.Attribute('gidNumber')
	name = ldap.Attribute('cn')
	description = ldap.Attribute('description', default='')
	members = ldap.Relationship('uniqueMember', User, backref='groups')

	roles = [] # Shuts up pylint, overwritten by back-reference
=======

User = BaseUser


class Group:
	def __init__(self, gid=None, name='', members=None, description='', dn=None):
		self.gid = gid
		self.name = name
		self.members_ldap = members
		self._members = None
		self.description = description
		self.dn = dn

	@classmethod
	def from_ldap(cls, ldapobject):
		return Group(
				gid=ldapobject['gidNumber'].value,
				name=ldapobject['cn'].value,
				members=ldap.get_ldap_array_attribute_safe(ldapobject, 'uniqueMember'),
				description=ldap.get_ldap_attribute_safe(ldapobject, 'description') or '',
				dn=ldapobject.entry_dn,
			)

	@classmethod
	def from_ldap_dn(cls, dn):
		conn = ldap.get_conn()
		conn.search(dn, current_app.config["LDAP_GROUP_FILTER"])
		if not len(conn.entries) == 1:
			return None
		return Group.from_ldap(conn.entries[0])

	@classmethod
	def from_ldap_all(cls):
		conn = ldap.get_conn()
		conn.search(current_app.config["LDAP_BASE_GROUPS"], current_app.config["LDAP_GROUP_FILTER"])
		groups = []
		for i in conn.entries:
			groups.append(Group.from_ldap(i))
		return groups

	def to_ldap(self, new):
		pass

	def get_members(self):
		if self._members:
			return self._members
		members = []
		for i in self.members_ldap:
			newmember = User.from_ldap_dn(i)
			if newmember:
				members.append(newmember)
		self._members = members
		return members
>>>>>>> 7bd585ca
<|MERGE_RESOLUTION|>--- conflicted
+++ resolved
@@ -2,7 +2,6 @@
 import string
 
 from flask import current_app
-<<<<<<< HEAD
 from ldap3.utils.hashed import hashed, HASHED_SALTED_SHA512
 
 from uffd.ldap import ldap
@@ -20,15 +19,15 @@
 
 class User(ldap.Model):
 	ldap_search_base = lazyconfig_str('LDAP_BASE_USER')
-	ldap_filter_params = (('objectClass', 'person'),)
+	ldap_filter_params = lazyconfig_list('LDAP_FILTER_USER')
 	ldap_object_classes = lazyconfig_list('LDAP_USER_OBJECTCLASSES')
 	ldap_dn_base = lazyconfig_str('LDAP_BASE_USER')
 	ldap_dn_attribute = 'uid'
 
-	uid = ldap.Attribute('uidNumber', default=get_next_uid)
+	uid = ldap.Attribute(lazyconfig_str('LDAP_USER_ATTRIBUTE_UID'), default=get_next_uid)
 	loginname = ldap.Attribute('uid')
-	displayname = ldap.Attribute('cn', aliases=['givenName', 'displayName'])
-	mail = ldap.Attribute('mail')
+	displayname = ldap.Attribute(lazyconfig_str('LDAP_USER_ATTRIBUTE_DISPLAYNAME'), aliases=['givenName', 'displayName'])
+	mail = ldap.Attribute(lazyconfig_str('LDAP_USER_ATTRIBUTE_MAIL'))
 	pwhash = ldap.Attribute('userPassword', default=lambda: hashed(HASHED_SALTED_SHA512, secrets.token_hex(128)))
 
 	groups = [] # Shuts up pylint, overwritten by back-reference
@@ -52,117 +51,6 @@
 	@property
 	def ldif(self):
 		return '<none yet>' # TODO: Do we really need this?!
-=======
-
-from uffd import ldap
-
-
-class BaseUser:
-	def __init__(self, attributes=None, groups=None, dn=None):
-		self.uid = None
-		self.mail = ''
-		self.loginname = ''
-		self.displayname = ''
-
-		if attributes is not None:
-			for attribute_name, attribute_value in attributes.items():
-				setattr(self, attribute_name, attribute_value)
-
-		self.dn = dn
-		self.newpassword = None
-		self.groups_ldap = groups or []
-		self.initial_groups_ldap = groups or []
-		self.groups_changed = False
-		self._groups = None
-
-	@classmethod
-	def from_ldap(cls, ldapobject):
-		ldap_attributes = {
-			"loginname": ldap.get_ldap_attribute_safe(ldapobject, "uid"),
-			"uid": ldap.get_ldap_attribute_safe(ldapobject, current_app.config["LDAP_USER_ATTRIBUTE_UID"]),
-			"displayname": ldap.get_ldap_attribute_safe(ldapobject, current_app.config["LDAP_USER_ATTRIBUTE_DISPLAYNAME"]),
-			"mail": ldap.get_ldap_attribute_safe(ldapobject, current_app.config["LDAP_USER_ATTRIBUTE_MAIL"]),
-		}
-
-		for user_attribute, ldap_attribute in current_app.config["LDAP_USER_ATTRIBUTE_EXTRA"].items():
-			ldap_attribute_name = ldap_attribute.get("name", "")
-			if ldap_attribute.get("type", "single"):
-				ldap_attributes[user_attribute] = ldap.get_ldap_attribute_safe(ldapobject, ldap_attribute_name)
-			else:
-				ldap_attributes[user_attribute] = ldap.get_ldap_array_attribute_safe(ldapobject, ldap_attribute_name)
-
-		return User(
-				groups=ldap.get_ldap_array_attribute_safe(ldapobject, 'memberOf'),
-				dn=ldapobject.entry_dn,
-				attributes=ldap_attributes,
-			)
-
-	@classmethod
-	def from_ldap_dn(cls, dn):
-		conn = ldap.get_conn()
-		conn.search(dn, current_app.config["LDAP_USER_FILTER"])
-		if not len(conn.entries) == 1:
-			return None
-		return User.from_ldap(conn.entries[0])
-
-	def to_ldap(self, new=False):
-		conn = ldap.get_conn()
-		if new:
-			self.uid = ldap.get_next_uid()
-			attributes = {
-				current_app.config["LDAP_USER_ATTRIBUTE_UID"]: self.uid,
-				current_app.config["LDAP_USER_ATTRIBUTE_DISPLAYNAME"]: self.displayname,
-				current_app.config["LDAP_USER_ATTRIBUTE_MAIL"]: self.mail,
-				'gidNumber': current_app.config['LDAP_USER_GID'],
-				'homeDirectory': '/home/'+self.loginname,
-				'sn': ' ',
-				'userPassword': hashed(HASHED_SALTED_SHA512, secrets.token_hex(128)),
-				# same as for update
-				'givenName': self.displayname,
-				'displayName': self.displayname,
-			}
-			dn = ldap.loginname_to_dn(self.loginname)
-			result = conn.add(dn, current_app.config['LDAP_USER_OBJECTCLASSES'], attributes)
-		else:
-			attributes = {
-				'givenName': [(MODIFY_REPLACE, [self.displayname])],
-				'displayName': [(MODIFY_REPLACE, [self.displayname])],
-				current_app.config["LDAP_USER_ATTRIBUTE_DISPLAYNAME"]: [(MODIFY_REPLACE, [self.displayname])],
-				current_app.config["LDAP_USER_ATTRIBUTE_MAIL"]: [(MODIFY_REPLACE, [self.mail])],
-				}
-			if self.newpassword:
-				attributes['userPassword'] = [(MODIFY_REPLACE, [hashed(HASHED_SALTED_SHA512, self.newpassword)])]
-			dn = ldap.uid_to_dn(self.uid)
-			result = conn.modify(dn, attributes)
-		self.dn = dn
-
-		group_conn = ldap.get_conn()
-		for group in self.initial_groups_ldap:
-			if not group in self.groups_ldap:
-				group_conn.modify(group, {'uniqueMember': [(MODIFY_DELETE, [self.dn])]})
-		for group in self.groups_ldap:
-			if not group in self.initial_groups_ldap:
-				group_conn.modify(group, {'uniqueMember': [(MODIFY_ADD, [self.dn])]})
-		self.groups_changed = False
-
-		return result
-
-	def get_groups(self):
-		if self._groups:
-			return self._groups
-		groups = []
-		for i in self.groups_ldap:
-			newgroup = Group.from_ldap_dn(i)
-			if newgroup:
-				groups.append(newgroup)
-		self._groups = groups
-		return groups
-
-	def replace_group_dns(self, values):
-		self._groups = None
-		self.groups_ldap = values
-		self.groups_changed = True
->>>>>>> 7bd585ca
 
 	def is_in_group(self, name):
 		if not name:
@@ -213,69 +101,13 @@
 		self.mail = value
 		return True
 
-<<<<<<< HEAD
 class Group(ldap.Model):
 	ldap_search_base = lazyconfig_str('LDAP_BASE_GROUPS')
-	ldap_filter_params = (('objectClass', 'groupOfUniqueNames'),)
+	ldap_filter_params = lazyconfig_list('LDAP_FILTER_GROUP')
 
 	gid = ldap.Attribute('gidNumber')
 	name = ldap.Attribute('cn')
 	description = ldap.Attribute('description', default='')
 	members = ldap.Relationship('uniqueMember', User, backref='groups')
 
-	roles = [] # Shuts up pylint, overwritten by back-reference
-=======
-
-User = BaseUser
-
-
-class Group:
-	def __init__(self, gid=None, name='', members=None, description='', dn=None):
-		self.gid = gid
-		self.name = name
-		self.members_ldap = members
-		self._members = None
-		self.description = description
-		self.dn = dn
-
-	@classmethod
-	def from_ldap(cls, ldapobject):
-		return Group(
-				gid=ldapobject['gidNumber'].value,
-				name=ldapobject['cn'].value,
-				members=ldap.get_ldap_array_attribute_safe(ldapobject, 'uniqueMember'),
-				description=ldap.get_ldap_attribute_safe(ldapobject, 'description') or '',
-				dn=ldapobject.entry_dn,
-			)
-
-	@classmethod
-	def from_ldap_dn(cls, dn):
-		conn = ldap.get_conn()
-		conn.search(dn, current_app.config["LDAP_GROUP_FILTER"])
-		if not len(conn.entries) == 1:
-			return None
-		return Group.from_ldap(conn.entries[0])
-
-	@classmethod
-	def from_ldap_all(cls):
-		conn = ldap.get_conn()
-		conn.search(current_app.config["LDAP_BASE_GROUPS"], current_app.config["LDAP_GROUP_FILTER"])
-		groups = []
-		for i in conn.entries:
-			groups.append(Group.from_ldap(i))
-		return groups
-
-	def to_ldap(self, new):
-		pass
-
-	def get_members(self):
-		if self._members:
-			return self._members
-		members = []
-		for i in self.members_ldap:
-			newmember = User.from_ldap_dn(i)
-			if newmember:
-				members.append(newmember)
-		self._members = members
-		return members
->>>>>>> 7bd585ca
+	roles = [] # Shuts up pylint, overwritten by back-reference